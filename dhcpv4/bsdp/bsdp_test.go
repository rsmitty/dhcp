--- conflicted
+++ resolved
@@ -50,130 +50,6 @@
 	require.True(t, needsReplyPort(123))
 	require.False(t, needsReplyPort(0))
 	require.False(t, needsReplyPort(dhcpv4.ClientPort))
-}
-
-<<<<<<< HEAD
-// TODO(get9): Remove when #99 lands.
-func newInform() *dhcpv4.DHCPv4 {
-	p, _ := dhcpv4.New()
-	p.SetClientIPAddr(net.IP{1, 2, 3, 4})
-	p.SetGatewayIPAddr(net.IP{4, 3, 2, 1})
-	p.SetHwType(iana.HwTypeEthernet)
-	hwAddr := [16]byte{1, 2, 3, 4, 5, 6}
-	p.SetClientHwAddr(hwAddr[:])
-	p.SetHwAddrLen(6)
-	return p
-}
-
-func TestNewReplyForInformList_NoDefaultImage(t *testing.T) {
-	inform := newInform()
-	_, err := NewReplyForInformList(inform, ReplyConfig{})
-	require.Error(t, err)
-}
-
-func TestNewReplyForInformList_NoImages(t *testing.T) {
-	inform := newInform()
-	fakeImage := BootImage{
-		ID: BootImageID{ImageType: BootImageTypeMacOSX},
-	}
-	_, err := NewReplyForInformList(inform, ReplyConfig{
-		Images:       []BootImage{},
-		DefaultImage: &fakeImage,
-	})
-	require.Error(t, err)
-
-	_, err = NewReplyForInformList(inform, ReplyConfig{
-		Images:        nil,
-		SelectedImage: &fakeImage,
-	})
-}
-
-// TODO (get9): clean up when #99 lands.
-func TestNewReplyForInformList(t *testing.T) {
-	inform := newInform()
-	images := []BootImage{
-		BootImage{
-			ID: BootImageID{
-				IsInstall: true,
-				ImageType: BootImageTypeMacOSX,
-				Index:     0x7070,
-			},
-			Name: "image-1",
-		},
-		BootImage{
-			ID: BootImageID{
-				IsInstall: true,
-				ImageType: BootImageTypeMacOSX,
-				Index:     0x8080,
-			},
-			Name: "image-2",
-		},
-	}
-	config := ReplyConfig{
-		Images:         images,
-		DefaultImage:   &images[0],
-		ServerIP:       net.IP{9, 9, 9, 9},
-		ServerHostname: "bsdp.foo.com",
-		ServerPriority: 0x7070,
-	}
-	ack, err := NewReplyForInformList(inform, config)
-	require.NoError(t, err)
-	require.Equal(t, net.IP{1, 2, 3, 4}, ack.ClientIPAddr())
-	require.Equal(t, net.IPv4zero, ack.YourIPAddr())
-	require.Equal(t, net.IP{4, 3, 2, 1}, ack.GatewayIPAddr())
-	require.Equal(t, "bsdp.foo.com", ack.ServerHostNameToString())
-
-	// Validate options.
-	require.Equal(
-		t,
-		&dhcpv4.OptMessageType{MessageType: dhcpv4.MessageTypeAck},
-		ack.GetOneOption(dhcpv4.OptionDHCPMessageType).(*dhcpv4.OptMessageType),
-	)
-	require.Equal(
-		t,
-		&dhcpv4.OptServerIdentifier{ServerID: net.IP{9, 9, 9, 9}},
-		ack.GetOneOption(dhcpv4.OptionServerIdentifier).(*dhcpv4.OptServerIdentifier),
-	)
-	require.Equal(
-		t,
-		&dhcpv4.OptClassIdentifier{Identifier: AppleVendorID},
-		ack.GetOneOption(dhcpv4.OptionClassIdentifier).(*dhcpv4.OptClassIdentifier),
-	)
-	require.NotNil(t, ack.GetOneOption(dhcpv4.OptionVendorSpecificInformation))
-	require.Equal(t, &dhcpv4.OptionGeneric{OptionCode: dhcpv4.OptionEnd}, ack.Options()[len(ack.Options())-1])
-
-	vendorOpts := ack.GetOneOption(dhcpv4.OptionVendorSpecificInformation).(*OptVendorSpecificInformation)
-	require.Equal(
-		t,
-		&OptMessageType{Type: MessageTypeList},
-		vendorOpts.GetOneOption(OptionMessageType).(*OptMessageType),
-	)
-	require.Equal(
-		t,
-		&OptServerPriority{Priority: 0x7070},
-		vendorOpts.GetOneOption(OptionServerPriority).(*OptServerPriority),
-	)
-	require.Equal(
-		t,
-		&OptDefaultBootImageID{ID: images[0].ID},
-		vendorOpts.GetOneOption(OptionDefaultBootImageID).(*OptDefaultBootImageID),
-	)
-	require.Equal(
-		t,
-		&OptBootImageList{Images: images},
-		vendorOpts.GetOneOption(OptionBootImageList).(*OptBootImageList),
-	)
-
-	// Add in selected boot image, ensure it's in the generated ACK.
-	config.SelectedImage = &images[0]
-	ack, err = NewReplyForInformList(inform, config)
-	require.NoError(t, err)
-	vendorOpts = ack.GetOneOption(dhcpv4.OptionVendorSpecificInformation).(*OptVendorSpecificInformation)
-	require.Equal(
-		t,
-		&OptSelectedBootImageID{ID: images[0].ID},
-		vendorOpts.GetOneOption(OptionSelectedBootImageID).(*OptSelectedBootImageID),
-	)
 }
 
 func TestNewReplyForInformSelect_NoSelectedImage(t *testing.T) {
@@ -264,7 +140,8 @@
 		&OptSelectedBootImageID{ID: images[0].ID},
 		vendorOpts.GetOneOption(OptionSelectedBootImageID).(*OptSelectedBootImageID),
 	)
-=======
+}
+
 func TestNewInformList_NoReplyPort(t *testing.T) {
 	hwAddr := net.HardwareAddr{1, 2, 3, 4, 5, 6}
 	localIP := net.IPv4(10, 10, 11, 11)
@@ -430,5 +307,128 @@
 	require.True(t, dhcpv4.HasOption(vendorInfo, OptionReplyPort))
 	opt = vendorInfo.GetOneOption(OptionReplyPort)
 	require.Equal(t, replyPort, opt.(*OptReplyPort).Port)
->>>>>>> bcc8c0ec
+}
+
+// TODO(get9): Remove when #99 lands.
+func newInform() *dhcpv4.DHCPv4 {
+	p, _ := dhcpv4.New()
+	p.SetClientIPAddr(net.IP{1, 2, 3, 4})
+	p.SetGatewayIPAddr(net.IP{4, 3, 2, 1})
+	p.SetHwType(iana.HwTypeEthernet)
+	hwAddr := [16]byte{1, 2, 3, 4, 5, 6}
+	p.SetClientHwAddr(hwAddr[:])
+	p.SetHwAddrLen(6)
+	return p
+}
+
+func TestNewReplyForInformList_NoDefaultImage(t *testing.T) {
+	inform := newInform()
+	_, err := NewReplyForInformList(inform, ReplyConfig{})
+	require.Error(t, err)
+}
+
+func TestNewReplyForInformList_NoImages(t *testing.T) {
+	inform := newInform()
+	fakeImage := BootImage{
+		ID: BootImageID{ImageType: BootImageTypeMacOSX},
+	}
+	_, err := NewReplyForInformList(inform, ReplyConfig{
+		Images:       []BootImage{},
+		DefaultImage: &fakeImage,
+	})
+	require.Error(t, err)
+
+	_, err = NewReplyForInformList(inform, ReplyConfig{
+		Images:        nil,
+		SelectedImage: &fakeImage,
+	})
+	require.Error(t, err)
+}
+
+// TODO (get9): clean up when #99 lands.
+func TestNewReplyForInformList(t *testing.T) {
+	inform := newInform()
+	images := []BootImage{
+		BootImage{
+			ID: BootImageID{
+				IsInstall: true,
+				ImageType: BootImageTypeMacOSX,
+				Index:     0x7070,
+			},
+			Name: "image-1",
+		},
+		BootImage{
+			ID: BootImageID{
+				IsInstall: true,
+				ImageType: BootImageTypeMacOSX,
+				Index:     0x8080,
+			},
+			Name: "image-2",
+		},
+	}
+	config := ReplyConfig{
+		Images:         images,
+		DefaultImage:   &images[0],
+		ServerIP:       net.IP{9, 9, 9, 9},
+		ServerHostname: "bsdp.foo.com",
+		ServerPriority: 0x7070,
+	}
+	ack, err := NewReplyForInformList(inform, config)
+	require.NoError(t, err)
+	require.Equal(t, net.IP{1, 2, 3, 4}, ack.ClientIPAddr())
+	require.Equal(t, net.IPv4zero, ack.YourIPAddr())
+	require.Equal(t, net.IP{4, 3, 2, 1}, ack.GatewayIPAddr())
+	require.Equal(t, "bsdp.foo.com", ack.ServerHostNameToString())
+
+	// Validate options.
+	require.Equal(
+		t,
+		&dhcpv4.OptMessageType{MessageType: dhcpv4.MessageTypeAck},
+		ack.GetOneOption(dhcpv4.OptionDHCPMessageType).(*dhcpv4.OptMessageType),
+	)
+	require.Equal(
+		t,
+		&dhcpv4.OptServerIdentifier{ServerID: net.IP{9, 9, 9, 9}},
+		ack.GetOneOption(dhcpv4.OptionServerIdentifier).(*dhcpv4.OptServerIdentifier),
+	)
+	require.Equal(
+		t,
+		&dhcpv4.OptClassIdentifier{Identifier: AppleVendorID},
+		ack.GetOneOption(dhcpv4.OptionClassIdentifier).(*dhcpv4.OptClassIdentifier),
+	)
+	require.NotNil(t, ack.GetOneOption(dhcpv4.OptionVendorSpecificInformation))
+	require.Equal(t, &dhcpv4.OptionGeneric{OptionCode: dhcpv4.OptionEnd}, ack.Options()[len(ack.Options())-1])
+
+	vendorOpts := ack.GetOneOption(dhcpv4.OptionVendorSpecificInformation).(*OptVendorSpecificInformation)
+	require.Equal(
+		t,
+		&OptMessageType{Type: MessageTypeList},
+		vendorOpts.GetOneOption(OptionMessageType).(*OptMessageType),
+	)
+	require.Equal(
+		t,
+		&OptServerPriority{Priority: 0x7070},
+		vendorOpts.GetOneOption(OptionServerPriority).(*OptServerPriority),
+	)
+	require.Equal(
+		t,
+		&OptDefaultBootImageID{ID: images[0].ID},
+		vendorOpts.GetOneOption(OptionDefaultBootImageID).(*OptDefaultBootImageID),
+	)
+	require.Equal(
+		t,
+		&OptBootImageList{Images: images},
+		vendorOpts.GetOneOption(OptionBootImageList).(*OptBootImageList),
+	)
+
+	// Add in selected boot image, ensure it's in the generated ACK.
+	config.SelectedImage = &images[0]
+	ack, err = NewReplyForInformList(inform, config)
+	require.NoError(t, err)
+	vendorOpts = ack.GetOneOption(dhcpv4.OptionVendorSpecificInformation).(*OptVendorSpecificInformation)
+	require.Equal(
+		t,
+		&OptSelectedBootImageID{ID: images[0].ID},
+		vendorOpts.GetOneOption(OptionSelectedBootImageID).(*OptSelectedBootImageID),
+	)
 }