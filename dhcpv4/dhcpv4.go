package dhcpv4

import (
	"crypto/rand"
	"encoding/binary"
	"errors"
	"fmt"
	"log"
	"net"
	"strings"

	"github.com/insomniacslk/dhcp/iana"
)

// HeaderSize is the DHCPv4 header size in bytes.
const HeaderSize = 236

// MaxMessageSize is the maximum size in bytes that a DHCPv4 packet can hold.
const MaxMessageSize = 576

// DHCPv4 represents a DHCPv4 packet header and options. See the New* functions
// to build DHCPv4 packets.
type DHCPv4 struct {
	opcode         OpcodeType
	hwType         iana.HwTypeType
	hwAddrLen      uint8
	hopCount       uint8
	transactionID  uint32
	numSeconds     uint16
	flags          uint16
	clientIPAddr   net.IP
	yourIPAddr     net.IP
	serverIPAddr   net.IP
	gatewayIPAddr  net.IP
	clientHwAddr   [16]byte
	serverHostName [64]byte
	bootFileName   [128]byte
	options        []Option
}

<<<<<<< HEAD
// GetExternalIPv4Addrs obtains the currently-configured, non-loopback IPv4
// addresses from `addrs` coming from a particular interface (e.g.
// net.Interface.Addrs).
func GetExternalIPv4Addrs(addrs []net.Addr) ([]net.IP, error) {
=======
// Modifier defines the signature for functions that can modify DHCPv4
// structures. This is used to simplify packet manipulation
type Modifier func(d *DHCPv4) *DHCPv4

// IPv4AddrsForInterface obtains the currently-configured, non-loopback IPv4
// addresses for iface.
func IPv4AddrsForInterface(iface *net.Interface) ([]net.IP, error) {
	addrs, err := iface.Addrs()
>>>>>>> a6212f1f
	var v4addrs []net.IP
	for _, addr := range addrs {
		var ip net.IP
		switch v := addr.(type) {
		case *net.IPAddr:
			ip = v.IP
		case *net.IPNet:
			ip = v.IP
		}

		if ip == nil || ip.IsLoopback() {
			continue
		}
		ip = ip.To4()
		if ip == nil {
			continue
		}
		v4addrs = append(v4addrs, ip)
	}
	return v4addrs, nil
}

// GenerateTransactionID generates a random 32-bits number suitable for use as
// TransactionID
func GenerateTransactionID() (*uint32, error) {
	b := make([]byte, 4)
	n, err := rand.Read(b)
	if n != 4 {
		return nil, errors.New("Invalid random sequence: smaller than 32 bits")
	}
	if err != nil {
		return nil, err
	}
	tid := binary.LittleEndian.Uint32(b)
	return &tid, nil
}

// New creates a new DHCPv4 structure and fill it up with default values. It
// won't be a valid DHCPv4 message so you will need to adjust its fields.
// See also NewDiscovery, NewOffer, NewRequest, NewAcknowledge, NewInform and
// NewRelease .
func New() (*DHCPv4, error) {
	tid, err := GenerateTransactionID()
	if err != nil {
		return nil, err
	}
	d := DHCPv4{
		opcode:        OpcodeBootRequest,
		hwType:        iana.HwTypeEthernet,
		hwAddrLen:     6,
		hopCount:      0,
		transactionID: *tid,
		numSeconds:    0,
		flags:         0,
		clientIPAddr:  net.IPv4zero,
		yourIPAddr:    net.IPv4zero,
		serverIPAddr:  net.IPv4zero,
		gatewayIPAddr: net.IPv4zero,
	}
	copy(d.clientHwAddr[:], []byte{0, 0, 0, 0, 0, 0, 0, 0, 0, 0, 0, 0, 0, 0, 0, 0})
	copy(d.serverHostName[:], []byte{})
	copy(d.bootFileName[:], []byte{})
	options, err := OptionsFromBytes(MagicCookie)
	if err != nil {
		return nil, err
	}
	d.options = options
	// the End option has to be added explicitly
	d.AddOption(&OptionGeneric{OptionCode: OptionEnd})
	return &d, nil
}

// NewDiscovery builds a new DHCPv4 Discovery message, with a default Ethernet
// HW type and specified hardware address.
func NewDiscovery(hwaddr net.HardwareAddr) (*DHCPv4, error) {
	d, err := New()
	if err != nil {
		return nil, err
	}
	// get hw addr
	d.SetOpcode(OpcodeBootRequest)
	d.SetHwType(iana.HwTypeEthernet)
	d.SetHwAddrLen(uint8(len(hwaddr)))
	d.SetClientHwAddr(hwaddr)
	d.SetBroadcast()
	d.AddOption(&OptMessageType{MessageType: MessageTypeDiscover})
	d.AddOption(&OptParameterRequestList{
		RequestedOpts: []OptionCode{
			OptionSubnetMask,
			OptionRouter,
			OptionDomainName,
			OptionDomainNameServer,
		},
	})
	return d, nil
}

// NewInform builds a new DHCPv4 Informational message with default Ethernet HW
// type and specified hardware address. It does NOT put a DHCP End option at the
// end.
func NewInform(hwaddr net.HardwareAddr, localIP net.IP) (*DHCPv4, error) {
	d, err := New()
	if err != nil {
		return nil, err
	}

	d.SetOpcode(OpcodeBootRequest)
	d.SetHwType(iana.HwTypeEthernet)
	d.SetHwAddrLen(uint8(len(hwaddr)))
	d.SetClientHwAddr(hwaddr)
	d.SetClientIPAddr(localIP)
	d.AddOption(&OptMessageType{MessageType: MessageTypeInform})
	return d, nil
}

// NewRequestFromOffer builds a DHCPv4 request from an offer.
func NewRequestFromOffer(offer *DHCPv4, modifiers ...Modifier) (*DHCPv4, error) {
	d, err := New()
	if err != nil {
		return nil, err
	}
	d.SetOpcode(OpcodeBootRequest)
	d.SetHwType(offer.HwType())
	d.SetHwAddrLen(offer.HwAddrLen())
	hwaddr := offer.ClientHwAddr()
	d.SetClientHwAddr(hwaddr[:])
	d.SetTransactionID(offer.TransactionID())
	if offer.IsBroadcast() {
		d.SetBroadcast()
	} else {
		d.SetUnicast()
	}
	// find server IP address
	var serverIP []byte
	for _, opt := range offer.options {
		if opt.Code() == OptionServerIdentifier {
			serverIP = opt.(*OptServerIdentifier).ServerID
		}
	}
	if serverIP == nil {
		return nil, errors.New("Missing Server IP Address in DHCP Offer")
	}
	d.SetServerIPAddr(serverIP)
	d.AddOption(&OptMessageType{MessageType: MessageTypeRequest})
	d.AddOption(&OptRequestedIPAddress{RequestedAddr: offer.YourIPAddr()})
	d.AddOption(&OptServerIdentifier{ServerID: serverIP})
	for _, mod := range modifiers {
		d = mod(d)
	}
	return d, nil
}

// NewReplyFromRequest builds a DHCPv4 reply from a request.
func NewReplyFromRequest(request *DHCPv4, modifiers ...Modifier) (*DHCPv4, error) {
	reply, err := New()
	if err != nil {
		return nil, err
	}
	reply.SetOpcode(OpcodeBootReply)
	reply.SetHwType(request.HwType())
	reply.SetHwAddrLen(request.HwAddrLen())
	hwaddr := request.ClientHwAddr()
	reply.SetClientHwAddr(hwaddr[:])
	reply.SetTransactionID(request.TransactionID())
	reply.SetFlags(request.Flags())
	reply.SetGatewayIPAddr(request.GatewayIPAddr())
	for _, mod := range modifiers {
		reply = mod(reply)
	}
	return reply, nil
}

// FromBytes encodes the DHCPv4 packet into a sequence of bytes, and returns an
// error if the packet is not valid.
func FromBytes(data []byte) (*DHCPv4, error) {
	if len(data) < HeaderSize {
		return nil, fmt.Errorf("Invalid DHCPv4 header: shorter than %v bytes", HeaderSize)
	}
	d := DHCPv4{
		opcode:        OpcodeType(data[0]),
		hwType:        iana.HwTypeType(data[1]),
		hwAddrLen:     data[2],
		hopCount:      data[3],
		transactionID: binary.BigEndian.Uint32(data[4:8]),
		numSeconds:    binary.BigEndian.Uint16(data[8:10]),
		flags:         binary.BigEndian.Uint16(data[10:12]),
		clientIPAddr:  net.IP(data[12:16]),
		yourIPAddr:    net.IP(data[16:20]),
		serverIPAddr:  net.IP(data[20:24]),
		gatewayIPAddr: net.IP(data[24:28]),
	}
	copy(d.clientHwAddr[:], data[28:44])
	copy(d.serverHostName[:], data[44:108])
	copy(d.bootFileName[:], data[108:236])
	options, err := OptionsFromBytes(data[236:])
	if err != nil {
		return nil, err
	}
	d.options = options
	return &d, nil
}

// Opcode returns the OpcodeType for the packet,
func (d *DHCPv4) Opcode() OpcodeType {
	return d.opcode
}

// OpcodeToString returns the mnemonic name for the packet's opcode.
func (d *DHCPv4) OpcodeToString() string {
	opcode := OpcodeToString[d.opcode]
	if opcode == "" {
		opcode = "Invalid"
	}
	return opcode
}

// SetOpcode sets a new opcode for the packet. It prints a warning if the opcode
// is unknown, but does not generate an error.
func (d *DHCPv4) SetOpcode(opcode OpcodeType) {
	if OpcodeToString[opcode] == "" {
		log.Printf("Warning: unknown DHCPv4 opcode: %v", opcode)
	}
	d.opcode = opcode
}

// HwType returns the hardware type as defined by IANA.
func (d *DHCPv4) HwType() iana.HwTypeType {
	return d.hwType
}

// HwTypeToString returns the mnemonic name for the hardware type, e.g.
// "Ethernet". If the type is unknown, it returns "Unknown".
func (d *DHCPv4) HwTypeToString() string {
	hwtype, ok := iana.HwTypeToString[d.hwType]
	if !ok {
		hwtype = "Invalid"
	}
	return hwtype
}

// SetHwType returns the hardware type as defined by IANA.
func (d *DHCPv4) SetHwType(hwType iana.HwTypeType) {
	if _, ok := iana.HwTypeToString[hwType]; !ok {
		log.Printf("Warning: Invalid DHCPv4 hwtype: %v", hwType)
	}
	d.hwType = hwType
}

// HwAddrLen returns the hardware address length. E.g. for Ethernet it would
// return 6.
func (d *DHCPv4) HwAddrLen() uint8 {
	return d.hwAddrLen
}

// SetHwAddrLen sets the hardware address length, limiting it to the maximum
// size 16 that the standard allows.
func (d *DHCPv4) SetHwAddrLen(hwAddrLen uint8) {
	if hwAddrLen > 16 {
		log.Printf("Warning: invalid HwAddrLen: %v > 16, using 16 instead", hwAddrLen)
		hwAddrLen = 16
	}
	d.hwAddrLen = hwAddrLen
}

// HopCount returns the hop count field.
func (d *DHCPv4) HopCount() uint8 {
	return d.hopCount
}

// SetHopCount sets the hop count value.
func (d *DHCPv4) SetHopCount(hopCount uint8) {
	d.hopCount = hopCount
}

// TransactionID returns the transaction ID as 32 bit unsigned integer.
func (d *DHCPv4) TransactionID() uint32 {
	return d.transactionID
}

// SetTransactionID sets the value for the transaction ID.
func (d *DHCPv4) SetTransactionID(transactionID uint32) {
	d.transactionID = transactionID
}

// NumSeconds returns the number of seconds.
func (d *DHCPv4) NumSeconds() uint16 {
	return d.numSeconds
}

// SetNumSeconds sets the seconds field.
func (d *DHCPv4) SetNumSeconds(numSeconds uint16) {
	d.numSeconds = numSeconds
}

// Flags returns the DHCP flags portion of the packet.
func (d *DHCPv4) Flags() uint16 {
	return d.flags
}

// SetFlags sets the flags field in the packet.
func (d *DHCPv4) SetFlags(flags uint16) {
	d.flags = flags
}

// FlagsToString returns a human-readable representation of the flags field.
func (d *DHCPv4) FlagsToString() string {
	flags := ""
	if d.IsBroadcast() {
		flags += "Broadcast"
	} else {
		flags += "Unicast"
	}
	if d.flags&0xfe != 0 {
		flags += " (reserved bits not zeroed)"
	}
	return flags
}

// IsBroadcast indicates whether the packet is a broadcast packet.
func (d *DHCPv4) IsBroadcast() bool {
	return d.flags&0x8000 == 0x8000
}

// SetBroadcast sets the packet to be a broadcast packet.
func (d *DHCPv4) SetBroadcast() {
	d.flags |= 0x8000
}

// IsUnicast indicates whether the packet is a unicast packet.
func (d *DHCPv4) IsUnicast() bool {
	return d.flags&0x8000 == 0
}

// SetUnicast sets the packet to be a unicast packet.
func (d *DHCPv4) SetUnicast() {
	d.flags &= ^uint16(0x8000)
}

// ClientIPAddr returns the client IP address.
func (d *DHCPv4) ClientIPAddr() net.IP {
	return d.clientIPAddr
}

// SetClientIPAddr sets the client IP address.
func (d *DHCPv4) SetClientIPAddr(clientIPAddr net.IP) {
	d.clientIPAddr = clientIPAddr
}

// YourIPAddr returns the "your IP address" field.
func (d *DHCPv4) YourIPAddr() net.IP {
	return d.yourIPAddr
}

// SetYourIPAddr sets the "your IP address" field.
func (d *DHCPv4) SetYourIPAddr(yourIPAddr net.IP) {
	d.yourIPAddr = yourIPAddr
}

// ServerIPAddr returns the server IP address.
func (d *DHCPv4) ServerIPAddr() net.IP {
	return d.serverIPAddr
}

// SetServerIPAddr sets the server IP address.
func (d *DHCPv4) SetServerIPAddr(serverIPAddr net.IP) {
	d.serverIPAddr = serverIPAddr
}

// GatewayIPAddr returns the gateway IP address.
func (d *DHCPv4) GatewayIPAddr() net.IP {
	return d.gatewayIPAddr
}

// SetGatewayIPAddr sets the gateway IP address.
func (d *DHCPv4) SetGatewayIPAddr(gatewayIPAddr net.IP) {
	d.gatewayIPAddr = gatewayIPAddr
}

// ClientHwAddr returns the client hardware (MAC) address.
func (d *DHCPv4) ClientHwAddr() [16]byte {
	return d.clientHwAddr
}

// ClientHwAddrToString converts the hardware address field to a string.
func (d *DHCPv4) ClientHwAddrToString() string {
	var ret []string
	for _, b := range d.clientHwAddr[:d.hwAddrLen] {
		ret = append(ret, fmt.Sprintf("%02x", b))
	}
	return strings.Join(ret, ":")
}

// SetClientHwAddr sets the client hardware address.
func (d *DHCPv4) SetClientHwAddr(clientHwAddr []byte) {
	if len(clientHwAddr) > 16 {
		log.Printf("Warning: too long HW Address (%d bytes), truncating to 16 bytes", len(clientHwAddr))
		clientHwAddr = clientHwAddr[:16]
	}
	copy(d.clientHwAddr[:len(clientHwAddr)], clientHwAddr)
	// pad the remaining bytes, if any
	for i := len(clientHwAddr); i < 16; i++ {
		d.clientHwAddr[i] = 0
	}
}

// ServerHostName returns the server host name as a sequence of bytes.
func (d *DHCPv4) ServerHostName() [64]byte {
	return d.serverHostName
}

// ServerHostNameToString returns the server host name as a string, after
// trimming the null bytes at the end.
func (d *DHCPv4) ServerHostNameToString() string {
	return strings.TrimRight(string(d.serverHostName[:]), "\x00")
}

// SetServerHostName replaces the server host name, from a sequence of bytes,
// truncating it to the maximum length of 64.
func (d *DHCPv4) SetServerHostName(serverHostName []byte) {
	if len(serverHostName) > 64 {
		serverHostName = serverHostName[:64]
	} else if len(serverHostName) < 64 {
		for i := len(serverHostName) - 1; i < 64; i++ {
			serverHostName = append(serverHostName, 0)
		}
	}
	// need an array, not a slice, so let's copy it
	var newServerHostName [64]byte
	copy(newServerHostName[:], serverHostName)
	d.serverHostName = newServerHostName
}

// BootFileName returns the boot file name as a sequence of bytes.
func (d *DHCPv4) BootFileName() [128]byte {
	return d.bootFileName
}

// BootFileNameToString returns the boot file name as a string, after trimming
// the null bytes at the end.
func (d *DHCPv4) BootFileNameToString() string {
	return strings.TrimRight(string(d.bootFileName[:]), "\x00")
}

// SetBootFileName replaces the boot file name, from a sequence of bytes,
// truncating it to the maximum length oh 128.
func (d *DHCPv4) SetBootFileName(bootFileName []byte) {
	if len(bootFileName) > 128 {
		bootFileName = bootFileName[:128]
	} else if len(bootFileName) < 128 {
		for i := len(bootFileName) - 1; i < 128; i++ {
			bootFileName = append(bootFileName, 0)
		}
	}
	// need an array, not a slice, so let's copy it
	var newBootFileName [128]byte
	copy(newBootFileName[:], bootFileName)
	d.bootFileName = newBootFileName
}

// Options returns the DHCPv4 options defined for the packet.
func (d *DHCPv4) Options() []Option {
	return d.options
}

// GetOption will attempt to get all options that match a DHCPv4 option
// from its OptionCode.  If the option was not found it will return an
// empty list.
func (d *DHCPv4) GetOption(code OptionCode) []Option {
	opts := []Option{}
	for _, opt := range d.Options() {
		if opt.Code() == code {
			opts = append(opts, opt)
		}
	}
	return opts
}

// GetOneOption will attempt to get an  option that match a Option code.
// If there are multiple options with the same OptionCode it will only return
// the first one found.  If no matching option is found nil will be returned.
func (d *DHCPv4) GetOneOption(code OptionCode) Option {
	for _, opt := range d.Options() {
		if opt.Code() == code {
			return opt
		}
	}
	return nil
}

// StrippedOptions works like Options, but it does not return anything after the
// End option.
func (d *DHCPv4) StrippedOptions() []Option {
	// differently from Options() this function strips away anything coming
	// after the End option (normally just Pad options).
	strippedOptions := []Option{}
	for _, opt := range d.options {
		strippedOptions = append(strippedOptions, opt)
		if opt.Code() == OptionEnd {
			break
		}
	}
	return strippedOptions
}

// SetOptions replaces the current options with the provided ones.
func (d *DHCPv4) SetOptions(options []Option) {
	d.options = options
}

// AddOption appends an option to the existing ones. If the last option is an
// OptionEnd, it will be inserted before that. It does not deal with End
// options that appead before the end, like in malformed packets.
func (d *DHCPv4) AddOption(option Option) {
	if len(d.options) == 0 || d.options[len(d.options)-1].Code() != OptionEnd {
		d.options = append(d.options, option)
	} else {
		end := d.options[len(d.options)-1]
		d.options[len(d.options)-1] = option
		d.options = append(d.options, end)
	}
}

// MessageType returns the message type, trying to extract it from the
// OptMessageType option. It returns nil if the message type cannot be extracted
func (d *DHCPv4) MessageType() *MessageType {
	opt := d.GetOneOption(OptionDHCPMessageType)
	if opt == nil {
		return nil
	}
	return &(opt.(*OptMessageType).MessageType)
}

func (d *DHCPv4) String() string {
	return fmt.Sprintf("DHCPv4(opcode=%v hwtype=%v hwaddr=%v)",
		d.OpcodeToString(), d.HwTypeToString(), d.ClientHwAddr())
}

// Summary prints detailed information about the packet.
func (d *DHCPv4) Summary() string {
	ret := fmt.Sprintf(
		"DHCPv4\n"+
			"  opcode=%v\n"+
			"  hwtype=%v\n"+
			"  hwaddrlen=%v\n"+
			"  hopcount=%v\n"+
			"  transactionid=0x%08x\n"+
			"  numseconds=%v\n"+
			"  flags=%v (0x%02x)\n"+
			"  clientipaddr=%v\n"+
			"  youripaddr=%v\n"+
			"  serveripaddr=%v\n"+
			"  gatewayipaddr=%v\n"+
			"  clienthwaddr=%v\n"+
			"  serverhostname=%v\n"+
			"  bootfilename=%v\n",
		d.OpcodeToString(),
		d.HwTypeToString(),
		d.HwAddrLen(),
		d.HopCount(),
		d.TransactionID(),
		d.NumSeconds(),
		d.FlagsToString(),
		d.Flags(),
		d.ClientIPAddr(),
		d.YourIPAddr(),
		d.ServerIPAddr(),
		d.GatewayIPAddr(),
		d.ClientHwAddrToString(),
		d.ServerHostNameToString(),
		d.BootFileNameToString(),
	)
	ret += "  options=\n"
	for _, opt := range d.options {
		optString := opt.String()
		// If this option has sub structures, offset them accordingly.
		if strings.Contains(optString, "\n") {
			optString = strings.Replace(optString, "\n  ", "\n      ", -1)
		}
		ret += fmt.Sprintf("    %v\n", optString)
		if opt.Code() == OptionEnd {
			break
		}
	}
	return ret
}

// ValidateOptions runs sanity checks on the DHCPv4 packet and prints a number
// of warnings if something is incorrect.
func (d *DHCPv4) ValidateOptions() {
	// TODO find duplicate options
	foundOptionEnd := false
	for _, opt := range d.options {
		if foundOptionEnd {
			if opt.Code() == OptionEnd {
				log.Print("Warning: found duplicate End option")
			}
			if opt.Code() != OptionEnd && opt.Code() != OptionPad {
				name := OptionCodeToString[opt.Code()]
				log.Printf("Warning: found option %v (%v) after End option", opt.Code(), name)
			}
		}
		if opt.Code() == OptionEnd {
			foundOptionEnd = true
		}
	}
	if !foundOptionEnd {
		log.Print("Warning: no End option found")
	}
}

// ToBytes encodes a DHCPv4 structure into a sequence of bytes in its wire
// format.
func (d *DHCPv4) ToBytes() []byte {
	// This won't check if the End option is present, you've been warned
	var ret []byte
	u32 := make([]byte, 4)
	u16 := make([]byte, 2)

	ret = append(ret, byte(d.opcode))
	ret = append(ret, byte(d.hwType))
	ret = append(ret, byte(d.hwAddrLen))
	ret = append(ret, byte(d.hopCount))
	binary.BigEndian.PutUint32(u32, d.transactionID)
	ret = append(ret, u32...)
	binary.BigEndian.PutUint16(u16, d.numSeconds)
	ret = append(ret, u16...)
	binary.BigEndian.PutUint16(u16, d.flags)
	ret = append(ret, u16...)
	ret = append(ret, d.clientIPAddr.To4()...)
	ret = append(ret, d.yourIPAddr.To4()...)
	ret = append(ret, d.serverIPAddr.To4()...)
	ret = append(ret, d.gatewayIPAddr.To4()...)
	ret = append(ret, d.clientHwAddr[:16]...)
	ret = append(ret, d.serverHostName[:64]...)
	ret = append(ret, d.bootFileName[:128]...)

	d.ValidateOptions() // print warnings about broken options, if any
	ret = append(ret, MagicCookie...)
	for _, opt := range d.options {
		ret = append(ret, opt.ToBytes()...)
	}
	return ret
}

// OptionGetter is a interface that knows how to retrieve an option from a
// structure of options given an OptionCode.
type OptionGetter interface {
	GetOption(OptionCode) []Option
	GetOneOption(OptionCode) Option
}

// HasOption checks whether the OptionGetter `o` has the given `opcode` Option.
func HasOption(o OptionGetter, opcode OptionCode) bool {
	return o.GetOneOption(opcode) != nil
}<|MERGE_RESOLUTION|>--- conflicted
+++ resolved
@@ -38,21 +38,14 @@
 	options        []Option
 }
 
-<<<<<<< HEAD
+// Modifier defines the signature for functions that can modify DHCPv4
+// structures. This is used to simplify packet manipulation
+type Modifier func(d *DHCPv4) *DHCPv4
+
 // GetExternalIPv4Addrs obtains the currently-configured, non-loopback IPv4
 // addresses from `addrs` coming from a particular interface (e.g.
 // net.Interface.Addrs).
 func GetExternalIPv4Addrs(addrs []net.Addr) ([]net.IP, error) {
-=======
-// Modifier defines the signature for functions that can modify DHCPv4
-// structures. This is used to simplify packet manipulation
-type Modifier func(d *DHCPv4) *DHCPv4
-
-// IPv4AddrsForInterface obtains the currently-configured, non-loopback IPv4
-// addresses for iface.
-func IPv4AddrsForInterface(iface *net.Interface) ([]net.IP, error) {
-	addrs, err := iface.Addrs()
->>>>>>> a6212f1f
 	var v4addrs []net.IP
 	for _, addr := range addrs {
 		var ip net.IP
