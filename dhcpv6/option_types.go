package dhcpv6

// FIXME: rename all the options to have a consistent name, e.g. OPT_<NAME>
const (
	OPTION_CLIENTID                             OptionCode = 1
	OPTION_SERVERID                             OptionCode = 2
	OPTION_IA_NA                                OptionCode = 3
	OPTION_IA_TA                                OptionCode = 4
	OPTION_IAADDR                               OptionCode = 5
	OPTION_ORO                                  OptionCode = 6
	OPTION_PREFERENCE                           OptionCode = 7
	OPTION_ELAPSED_TIME                         OptionCode = 8
	OPTION_RELAY_MSG                            OptionCode = 9
<<<<<<< HEAD
=======
	_                                                      // skip 10
>>>>>>> f197e911
	OPTION_AUTH                                 OptionCode = 11
	OPTION_UNICAST                              OptionCode = 12
	OPTION_STATUS_CODE                          OptionCode = 13
	OPTION_RAPID_COMMIT                         OptionCode = 14
	OPTION_USER_CLASS                           OptionCode = 15
	OPTION_VENDOR_CLASS                         OptionCode = 16
	OPTION_VENDOR_OPTS                          OptionCode = 17
	OPTION_INTERFACE_ID                         OptionCode = 18
	OPTION_RECONF_MSG                           OptionCode = 19
	OPTION_RECONF_ACCEPT                        OptionCode = 20
	SIP_SERVERS_DOMAIN_NAME_LIST                OptionCode = 21
	SIP_SERVERS_IPV6_ADDRESS_LIST               OptionCode = 22
	DNS_RECURSIVE_NAME_SERVER                   OptionCode = 23
	DOMAIN_SEARCH_LIST                          OptionCode = 24
	OPTION_IA_PD                                OptionCode = 25
	OPTION_IAPREFIX                             OptionCode = 26
	OPTION_NIS_SERVERS                          OptionCode = 27
	OPTION_NISP_SERVERS                         OptionCode = 28
	OPTION_NIS_DOMAIN_NAME                      OptionCode = 29
	OPTION_NISP_DOMAIN_NAME                     OptionCode = 30
	SNTP_SERVER_LIST                            OptionCode = 31
	INFORMATION_REFRESH_TIME                    OptionCode = 32
	BCMCS_CONTROLLER_DOMAIN_NAME_LIST           OptionCode = 33
	BCMCS_CONTROLLER_IPV6_ADDRESS_LIST          OptionCode = 34
<<<<<<< HEAD
=======
	_                                                      // skip 35
>>>>>>> f197e911
	OPTION_GEOCONF_CIVIC                        OptionCode = 36
	OPTION_REMOTE_ID                            OptionCode = 37
	RELAY_AGENT_SUBSCRIBER_ID                   OptionCode = 38
	FQDN                                        OptionCode = 39
	PANA_AUTHENTICATION_AGENT                   OptionCode = 40
	OPTION_NEW_POSIX_TIMEZONE                   OptionCode = 41
	OPTION_NEW_TZDB_TIMEZONE                    OptionCode = 42
	ECHO_REQUEST                                OptionCode = 43
	OPTION_LQ_QUERY                             OptionCode = 44
	OPTION_CLIENT_DATA                          OptionCode = 45
	OPTION_CLT_TIME                             OptionCode = 46
	OPTION_LQ_RELAY_DATA                        OptionCode = 47
	OPTION_LQ_CLIENT_LINK                       OptionCode = 48
	MIPV6_HOME_NETWORK_ID_FQDN                  OptionCode = 49
	MIPV6_VISITED_HOME_NETWORK_INFORMATION      OptionCode = 50
	LOST_SERVER                                 OptionCode = 51
	CAPWAP_ACCESS_CONTROLLER_ADDRESSES          OptionCode = 52
	RELAY_ID                                    OptionCode = 53
	OPTION_IPV6_ADDRESS_MOS                     OptionCode = 54
	OPTION_IPV6_FQDN_MOS                        OptionCode = 55
	OPTION_NTP_SERVER                           OptionCode = 56
	OPTION_V6_ACCESS_DOMAIN                     OptionCode = 57
	OPTION_SIP_UA_CS_LIST                       OptionCode = 58
	OPT_BOOTFILE_URL                            OptionCode = 59
	OPT_BOOTFILE_PARAM                          OptionCode = 60
	OPTION_CLIENT_ARCH_TYPE                     OptionCode = 61
	OPTION_NII                                  OptionCode = 62
	OPTION_GEOLOCATION                          OptionCode = 63
	OPTION_AFTR_NAME                            OptionCode = 64
	OPTION_ERP_LOCAL_DOMAIN_NAME                OptionCode = 65
	OPTION_RSOO                                 OptionCode = 66
	OPTION_PD_EXCLUDE                           OptionCode = 67
	VIRTUAL_SUBNET_SELECTION                    OptionCode = 68
	MIPV6_IDENTIFIED_HOME_NETWORK_INFORMATION   OptionCode = 69
	MIPV6_UNRESTRICTED_HOME_NETWORK_INFORMATION OptionCode = 70
	MIPV6_HOME_NETWORK_PREFIX                   OptionCode = 71
	MIPV6_HOME_AGENT_ADDRESS                    OptionCode = 72
	MIPV6_HOME_AGENT_FQDN                       OptionCode = 73
)

var OptionCodeToString = map[OptionCode]string{
	OPTION_CLIENTID:                    "OPTION_CLIENTID",
	OPTION_SERVERID:                    "OPTION_SERVERID",
	OPTION_IA_NA:                       "OPTION_IA_NA",
	OPTION_IA_TA:                       "OPTION_IA_TA",
	OPTION_IAADDR:                      "OPTION_IAADDR",
	OPTION_ORO:                         "OPTION_ORO",
	OPTION_PREFERENCE:                  "OPTION_PREFERENCE",
	OPTION_ELAPSED_TIME:                "OPTION_ELAPSED_TIME",
	OPTION_RELAY_MSG:                   "OPTION_RELAY_MSG",
	OPTION_AUTH:                        "OPTION_AUTH",
	OPTION_UNICAST:                     "OPTION_UNICAST",
	OPTION_STATUS_CODE:                 "OPTION_STATUS_CODE",
	OPTION_RAPID_COMMIT:                "OPTION_RAPID_COMMIT",
	OPTION_USER_CLASS:                  "OPTION_USER_CLASS",
	OPTION_VENDOR_CLASS:                "OPTION_VENDOR_CLASS",
	OPTION_VENDOR_OPTS:                 "OPTION_VENDOR_OPTS",
	OPTION_INTERFACE_ID:                "OPTION_INTERFACE_ID",
	OPTION_RECONF_MSG:                  "OPTION_RECONF_MSG",
	OPTION_RECONF_ACCEPT:               "OPTION_RECONF_ACCEPT",
	SIP_SERVERS_DOMAIN_NAME_LIST:       "SIP Servers Domain Name List",
	SIP_SERVERS_IPV6_ADDRESS_LIST:      "SIP Servers IPv6 Address List",
	DNS_RECURSIVE_NAME_SERVER:          "DNS Recursive Name Server",
	DOMAIN_SEARCH_LIST:                 "Domain Search List",
	OPTION_IA_PD:                       "OPTION_IA_PD",
	OPTION_IAPREFIX:                    "OPTION_IAPREFIX",
	OPTION_NIS_SERVERS:                 "OPTION_NIS_SERVERS",
	OPTION_NISP_SERVERS:                "OPTION_NISP_SERVERS",
	OPTION_NIS_DOMAIN_NAME:             "OPTION_NIS_DOMAIN_NAME",
	OPTION_NISP_DOMAIN_NAME:            "OPTION_NISP_DOMAIN_NAME",
	SNTP_SERVER_LIST:                   "SNTP Server List",
	INFORMATION_REFRESH_TIME:           "Information Refresh Time",
	BCMCS_CONTROLLER_DOMAIN_NAME_LIST:  "BCMCS Controller Domain Name List",
	BCMCS_CONTROLLER_IPV6_ADDRESS_LIST: "BCMCS Controller IPv6 Address List",
	OPTION_GEOCONF_CIVIC:               "OPTION_GEOCONF",
	OPTION_REMOTE_ID:                   "OPTION_REMOTE_ID",
	RELAY_AGENT_SUBSCRIBER_ID:          "Relay-Agent Subscriber ID",
	FQDN: "FQDN",
	PANA_AUTHENTICATION_AGENT:              "PANA Authentication Agent",
	OPTION_NEW_POSIX_TIMEZONE:              "OPTION_NEW_POSIX_TIME_ZONE",
	OPTION_NEW_TZDB_TIMEZONE:               "OPTION_NEW_TZDB_TIMEZONE",
	ECHO_REQUEST:                           "Echo Request",
	OPTION_LQ_QUERY:                        "OPTION_LQ_QUERY",
	OPTION_CLIENT_DATA:                     "OPTION_CLIENT_DATA",
	OPTION_CLT_TIME:                        "OPTION_CLT_TIME",
	OPTION_LQ_RELAY_DATA:                   "OPTION_LQ_RELAY_DATA",
	OPTION_LQ_CLIENT_LINK:                  "OPTION_LQ_CLIENT_LINK",
	MIPV6_HOME_NETWORK_ID_FQDN:             "MIPv6 Home Network ID FQDN",
	MIPV6_VISITED_HOME_NETWORK_INFORMATION: "MIPv6 Visited Home Network Information",
	LOST_SERVER:                            "LoST Server",
	CAPWAP_ACCESS_CONTROLLER_ADDRESSES:     "CAPWAP Access Controller Addresses",
	RELAY_ID:                                    "RELAY_ID",
	OPTION_IPV6_ADDRESS_MOS:                     "OPTION-IPv6_Address-MoS",
	OPTION_IPV6_FQDN_MOS:                        "OPTION-IPv6-FQDN-MoS",
	OPTION_NTP_SERVER:                           "OPTION_NTP_SERVER",
	OPTION_V6_ACCESS_DOMAIN:                     "OPTION_V6_ACCESS_DOMAIN",
	OPTION_SIP_UA_CS_LIST:                       "OPTION_SIP_UA_CS_LIST",
	OPT_BOOTFILE_URL:                            "OPT_BOOTFILE_URL",
	OPT_BOOTFILE_PARAM:                          "OPT_BOOTFILE_PARAM",
	OPTION_CLIENT_ARCH_TYPE:                     "OPTION_CLIENT_ARCH_TYPE",
	OPTION_NII:                                  "OPTION_NII",
	OPTION_GEOLOCATION:                          "OPTION_GEOLOCATION",
	OPTION_AFTR_NAME:                            "OPTION_AFTR_NAME",
	OPTION_ERP_LOCAL_DOMAIN_NAME:                "OPTION_ERP_LOCAL_DOMAIN_NAME",
	OPTION_RSOO:                                 "OPTION_RSOO",
	OPTION_PD_EXCLUDE:                           "OPTION_PD_EXCLUDE",
	VIRTUAL_SUBNET_SELECTION:                    "Virtual Subnet Selection",
	MIPV6_IDENTIFIED_HOME_NETWORK_INFORMATION:   "MIPv6 Identified Home Network Information",
	MIPV6_UNRESTRICTED_HOME_NETWORK_INFORMATION: "MIPv6 Unrestricted Home Network Information",
	MIPV6_HOME_NETWORK_PREFIX:                   "MIPv6 Home Network Prefix",
	MIPV6_HOME_AGENT_ADDRESS:                    "MIPv6 Home Agent Address",
	MIPV6_HOME_AGENT_FQDN:                       "MIPv6 Home Agent FQDN",
}<|MERGE_RESOLUTION|>--- conflicted
+++ resolved
@@ -2,47 +2,41 @@
 
 // FIXME: rename all the options to have a consistent name, e.g. OPT_<NAME>
 const (
-	OPTION_CLIENTID                             OptionCode = 1
-	OPTION_SERVERID                             OptionCode = 2
-	OPTION_IA_NA                                OptionCode = 3
-	OPTION_IA_TA                                OptionCode = 4
-	OPTION_IAADDR                               OptionCode = 5
-	OPTION_ORO                                  OptionCode = 6
-	OPTION_PREFERENCE                           OptionCode = 7
-	OPTION_ELAPSED_TIME                         OptionCode = 8
-	OPTION_RELAY_MSG                            OptionCode = 9
-<<<<<<< HEAD
-=======
-	_                                                      // skip 10
->>>>>>> f197e911
-	OPTION_AUTH                                 OptionCode = 11
-	OPTION_UNICAST                              OptionCode = 12
-	OPTION_STATUS_CODE                          OptionCode = 13
-	OPTION_RAPID_COMMIT                         OptionCode = 14
-	OPTION_USER_CLASS                           OptionCode = 15
-	OPTION_VENDOR_CLASS                         OptionCode = 16
-	OPTION_VENDOR_OPTS                          OptionCode = 17
-	OPTION_INTERFACE_ID                         OptionCode = 18
-	OPTION_RECONF_MSG                           OptionCode = 19
-	OPTION_RECONF_ACCEPT                        OptionCode = 20
-	SIP_SERVERS_DOMAIN_NAME_LIST                OptionCode = 21
-	SIP_SERVERS_IPV6_ADDRESS_LIST               OptionCode = 22
-	DNS_RECURSIVE_NAME_SERVER                   OptionCode = 23
-	DOMAIN_SEARCH_LIST                          OptionCode = 24
-	OPTION_IA_PD                                OptionCode = 25
-	OPTION_IAPREFIX                             OptionCode = 26
-	OPTION_NIS_SERVERS                          OptionCode = 27
-	OPTION_NISP_SERVERS                         OptionCode = 28
-	OPTION_NIS_DOMAIN_NAME                      OptionCode = 29
-	OPTION_NISP_DOMAIN_NAME                     OptionCode = 30
-	SNTP_SERVER_LIST                            OptionCode = 31
-	INFORMATION_REFRESH_TIME                    OptionCode = 32
-	BCMCS_CONTROLLER_DOMAIN_NAME_LIST           OptionCode = 33
-	BCMCS_CONTROLLER_IPV6_ADDRESS_LIST          OptionCode = 34
-<<<<<<< HEAD
-=======
-	_                                                      // skip 35
->>>>>>> f197e911
+	OPTION_CLIENTID     OptionCode = 1
+	OPTION_SERVERID     OptionCode = 2
+	OPTION_IA_NA        OptionCode = 3
+	OPTION_IA_TA        OptionCode = 4
+	OPTION_IAADDR       OptionCode = 5
+	OPTION_ORO          OptionCode = 6
+	OPTION_PREFERENCE   OptionCode = 7
+	OPTION_ELAPSED_TIME OptionCode = 8
+	OPTION_RELAY_MSG    OptionCode = 9
+	// skip 10
+	OPTION_AUTH                        OptionCode = 11
+	OPTION_UNICAST                     OptionCode = 12
+	OPTION_STATUS_CODE                 OptionCode = 13
+	OPTION_RAPID_COMMIT                OptionCode = 14
+	OPTION_USER_CLASS                  OptionCode = 15
+	OPTION_VENDOR_CLASS                OptionCode = 16
+	OPTION_VENDOR_OPTS                 OptionCode = 17
+	OPTION_INTERFACE_ID                OptionCode = 18
+	OPTION_RECONF_MSG                  OptionCode = 19
+	OPTION_RECONF_ACCEPT               OptionCode = 20
+	SIP_SERVERS_DOMAIN_NAME_LIST       OptionCode = 21
+	SIP_SERVERS_IPV6_ADDRESS_LIST      OptionCode = 22
+	DNS_RECURSIVE_NAME_SERVER          OptionCode = 23
+	DOMAIN_SEARCH_LIST                 OptionCode = 24
+	OPTION_IA_PD                       OptionCode = 25
+	OPTION_IAPREFIX                    OptionCode = 26
+	OPTION_NIS_SERVERS                 OptionCode = 27
+	OPTION_NISP_SERVERS                OptionCode = 28
+	OPTION_NIS_DOMAIN_NAME             OptionCode = 29
+	OPTION_NISP_DOMAIN_NAME            OptionCode = 30
+	SNTP_SERVER_LIST                   OptionCode = 31
+	INFORMATION_REFRESH_TIME           OptionCode = 32
+	BCMCS_CONTROLLER_DOMAIN_NAME_LIST  OptionCode = 33
+	BCMCS_CONTROLLER_IPV6_ADDRESS_LIST OptionCode = 34
+	// skip 35
 	OPTION_GEOCONF_CIVIC                        OptionCode = 36
 	OPTION_REMOTE_ID                            OptionCode = 37
 	RELAY_AGENT_SUBSCRIBER_ID                   OptionCode = 38
